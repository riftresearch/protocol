// SPDX-License-Identifier: Unlicensed
pragma solidity ^0.8.27;

import {ISP1Verifier} from "sp1-contracts/ISP1Verifier.sol";
import {IERC20} from "openzeppelin/contracts/interfaces/IERC20.sol";
import {IERC20Metadata} from "openzeppelin/contracts/interfaces/IERC20Metadata.sol";
import {EfficientHashLib} from "solady/utils/EfficientHashLib.sol";

import {Constants} from "./libraries/Constants.sol";
import {Errors} from "./libraries/Errors.sol";
import {Types} from "./libraries/Types.sol";
import {Events} from "./libraries/Events.sol";
import {VaultLib} from "./libraries/VaultLib.sol";
import {RiftUtils} from "./libraries/RiftUtils.sol";
import {BitcoinLightClient} from "./BitcoinLightClient.sol";

/**
 * @title RiftExchange
 * @author alpinevm <https://github.com/alpinevm>
 * @author spacegod <https://github.com/bruidbarrett>
 * @notice A decentralized exchange for cross-chain Bitcoin to ERC20 swaps
 * @dev Uses a Bitcoin light client and zero-knowledge proofs for verification of payment
 */
contract RiftExchange is BitcoinLightClient {
    // --------- IMMUTABLES --------- //
    IERC20 public immutable DEPOSIT_TOKEN;
    uint8 public immutable TOKEN_DECIMALS;
    bytes32 public immutable CIRCUIT_VERIFICATION_KEY;
    ISP1Verifier public immutable VERIFIER;
    address public immutable FEE_ROUTER_ADDRESS;

    // --------- STATE --------- //
    bytes32[] public vaultCommitments;
    bytes32[] public swapCommitments;
    uint256 public accumulatedFeeBalance;

    //--------- CONSTRUCTOR ---------//
    constructor(
        bytes32 _mmrRoot,
        Types.BlockLeaf memory _initialCheckpointLeaf,
        address _depositToken,
        bytes32 _circuitVerificationKey,
        address _verifier,
        address _feeRouter
    ) BitcoinLightClient(_mmrRoot, _initialCheckpointLeaf) {
        DEPOSIT_TOKEN = IERC20(_depositToken);
        TOKEN_DECIMALS = IERC20Metadata(_depositToken).decimals();
        CIRCUIT_VERIFICATION_KEY = _circuitVerificationKey;
        VERIFIER = ISP1Verifier(_verifier);
        FEE_ROUTER_ADDRESS = _feeRouter;
    }

    //--------- WRITE FUNCTIONS ---------//
    /// @notice Sends accumulated protocol fees to the fee router contract
    /// @dev Reverts if there are no fees to pay or if the transfer fails
    function payoutToFeeRouter() public {
        uint256 feeBalance = accumulatedFeeBalance;
        if (feeBalance == 0) revert Errors.NoFeeToPay();
        accumulatedFeeBalance = 0;
        if (!DEPOSIT_TOKEN.transfer(FEE_ROUTER_ADDRESS, feeBalance)) revert Errors.TransferFailed();
    }

    /// @notice Deposits new liquidity into a new vault
    /// @param specifiedPayoutAddress Address to receive swap proceeds
    /// @param depositAmountInSmallestTokenUnit Amount of ERC20 tokens to deposit including fee
    /// @param expectedSats Expected BTC output in satoshis
    /// @param btcPayoutScriptPubKey Bitcoin script for receiving BTC
    /// @param depositSalt User generated salt for vault nonce
    function depositLiquidity(
        address specifiedPayoutAddress,
        uint256 depositAmountInSmallestTokenUnit,
        uint64 expectedSats,
        bytes22 btcPayoutScriptPubKey,
        bytes32 depositSalt,
        uint8 confirmationBlocks,
        Types.BlockLeaf calldata tipBlockLeaf,
        bytes32[] calldata tipBlockInclusionProof
    ) public {
        // [0] create deposit liquidity request
        (Types.DepositVault memory vault, bytes32 depositHash) = _prepareDeposit(
            specifiedPayoutAddress,
            depositAmountInSmallestTokenUnit,
            expectedSats,
            btcPayoutScriptPubKey,
            vaultCommitments.length,
            depositSalt,
            confirmationBlocks,
            tipBlockLeaf,
            tipBlockInclusionProof
        );

        // [1] add deposit hash to vault commitments
        vaultCommitments.push(depositHash);

        // [2] finalize deposit
        _finalizeDeposit(vault);
    }

    /// @notice Deposits new liquidity by overwriting an existing empty vault
    /// @param overwriteVault Existing empty vault to overwrite
    /// @dev Identical to depositLiquidity, but allows for overwriting an existing empty vault
    function depositLiquidityWithOverwrite(
        address specifiedPayoutAddress,
        uint256 depositAmountInSmallestTokenUnit,
        uint64 expectedSats,
        bytes22 btcPayoutScriptPubKey,
        bytes32 depositSalt,
        uint8 confirmationBlocks,
        Types.BlockLeaf calldata tipBlockLeaf,
        bytes32[] calldata tipBlockInclusionProof,
        Types.DepositVault calldata overwriteVault
    ) public {
        // [0] create deposit liquidity request
        (Types.DepositVault memory vault, bytes32 depositHash) = _prepareDeposit(
            specifiedPayoutAddress,
            depositAmountInSmallestTokenUnit,
            expectedSats,
            btcPayoutScriptPubKey,
            overwriteVault.vaultIndex,
            depositSalt,
            confirmationBlocks,
            tipBlockLeaf,
            tipBlockInclusionProof
        );

        // [1] ensure passed vault is real and overwritable
        VaultLib.validateDepositVaultCommitment(overwriteVault, vaultCommitments);
        if (overwriteVault.depositAmount != 0) revert Errors.DepositVaultNotOverwritable();

        // [2] overwrite deposit vault
        vaultCommitments[overwriteVault.vaultIndex] = depositHash;

        // [3] finalize deposit
        _finalizeDeposit(vault);
    }

    /// @notice Checks invariants and creates new deposit vault struct
    /// @dev Validates deposit amounts and creates vault structure
    /// @return Tuple of the new vault and its commitment hash
    function _prepareDeposit(
        address specifiedPayoutAddress,
        uint256 depositAmountInSmallestTokenUnit,
        uint64 expectedSats,
        bytes22 btcPayoutScriptPubKey,
        uint256 depositVaultIndex,
        bytes32 depositSalt,
        uint8 confirmationBlocks,
        Types.BlockLeaf calldata tipBlockLeaf,
        bytes32[] calldata tipBlockInclusionProof
    ) internal view returns (Types.DepositVault memory, bytes32) {
        // [0] ensure deposit amount is greater than min protocol fee
        if (depositAmountInSmallestTokenUnit < Constants.MIN_DEPOSIT_AMOUNT) revert Errors.DepositAmountTooLow();

        // [1] ensure expected sat output is above minimum to prevent dust errors
        if (expectedSats < Constants.MIN_OUTPUT_SATS) revert Errors.SatOutputTooLow();

        // [2] ensure scriptPubKey is valid
        if (!VaultLib.validateP2WPKHScriptPubKey(btcPayoutScriptPubKey)) revert Errors.InvalidScriptPubKey();

<<<<<<< HEAD
        uint256 depositFee = RiftUtils.calculateFeeFromInitialDeposit(initialDepositAmount);

        // [3] ensure tip block is part of the longest chain
        if (!_proveBlockInclusionAtTip(tipBlockLeaf, tipBlockInclusionProof))
            revert Errors.InvalidTipBlockInclusionProof();
=======
        uint256 depositFee = MarketLib.calculateFeeFromInitialDeposit(depositAmountInSmallestTokenUnit);
>>>>>>> 3a1a092b

        Types.DepositVault memory vault = Types.DepositVault({
            vaultIndex: depositVaultIndex,
            depositTimestamp: uint64(block.timestamp),
            depositAmount: depositAmountInSmallestTokenUnit - depositFee,
            depositFee: depositFee,
            expectedSats: expectedSats,
            btcPayoutScriptPubKey: btcPayoutScriptPubKey,
            specifiedPayoutAddress: specifiedPayoutAddress,
            ownerAddress: msg.sender,
            /// @dev Nonce prevents replay attacks by combining:
            /// 1. depositSalt - LP-provided entropy, unknown before deposit
            /// 2. depositVaultIndex - prevents same-block collisions
            /// 3. chainId - prevents cross-chain collisions
            /// While a random salt from the LP would be sufficient for security,
            /// including the vault index and chain ID ensures protocol safety even if
            /// an LP uses a predictable salt. LPs are incentivized to use random salts
            /// to protect their own liquidity.
            nonce: EfficientHashLib.hash(depositSalt, bytes32(depositVaultIndex), bytes32(uint256(block.chainid))),
            confirmationBlocks: confirmationBlocks,
            attestedBitcoinBlockHeight: tipBlockLeaf.height
        });
        return (vault, VaultLib.hashDepositVault(vault));
    }

    /// @notice Completes deposit by emitting event and transferring tokens
    function _finalizeDeposit(Types.DepositVault memory vault) internal {
        emit Events.VaultUpdated(vault);
        if (!DEPOSIT_TOKEN.transferFrom(msg.sender, address(this), vault.depositAmount + vault.depositFee))
            revert Errors.TransferFailed();
    }

    /// @notice Withdraws liquidity from a deposit vault after the lockup period
    /// @param vault The deposit vault to withdraw from
    /// @dev Anyone can call, reverts if vault doesn't exist, is empty, or still in lockup period
    function withdrawLiquidity(Types.DepositVault calldata vault) public {
        // [0] validate deposit vault exists
        VaultLib.validateDepositVaultCommitment(vault, vaultCommitments);

        // [1] ensure deposit amount is non-zero
        if (vault.depositAmount == 0) revert Errors.EmptyDepositVault();

        // [2] ensure the deposit vault is not time locked
        if (block.timestamp < vault.depositTimestamp + Constants.DEPOSIT_LOCKUP_PERIOD)
            revert Errors.DepositStillLocked();

        // [3] update deposit vault commitment
        Types.DepositVault memory updatedVault = vault;
        updatedVault.depositAmount = 0;
        updatedVault.depositFee = 0;
        bytes32 updatedVaultHash = VaultLib.hashDepositVault(updatedVault);
        vaultCommitments[vault.vaultIndex] = updatedVaultHash;

        // [4] transfer funds to vault owner
        if (!DEPOSIT_TOKEN.transfer(vault.ownerAddress, vault.depositAmount)) {
            revert Errors.TransferFailed();
        }

        emit Events.VaultUpdated(updatedVault);
    }

    /// @notice Internal function to prepare and validate a new swap
    /// @return swap The prepared swap struct
    /// @return updatedSwapHash The hash of the prepared swap
    function _validateSwap(
        uint256 swapIndex,
        bytes32 swapBitcoinBlockHash,
        bytes32 swapBitcoinTxid,
        uint8 confirmationBlocks, // default should be 2 for most users aka 1 additional block
        Types.DepositVault[] calldata vaults,
        address specifiedPayoutAddress,
        bytes32 priorMmrRoot,
        bytes32 newMmrRoot,
        uint256 totalSwapFee,
        uint256 totalSwapOutput,
        bytes calldata proof,
        bytes calldata compressedBlockLeaves,
        Types.BlockLeaf calldata tipBlockLeaf,
        bytes32[] calldata tipBlockInclusionProof
    ) internal returns (Types.ProposedSwap memory swap, bytes32 updatedSwapHash) {
        // [0] Validate various parameters align with what requested makers have set (this could be done in circuit)
        uint64 oldestDepositorAttestedBitcoinBlockHeight = VaultLib.getOldestAttestedBitcoinBlockHeightFromVaults(
            vaults
        );
        VaultLib.validateConfirmationBlocksIsSufficient(vaults, confirmationBlocks);
        VaultLib.validatePayoutAddressIsSameForAllVaults(vaults, specifiedPayoutAddress);
        VaultLib.validateSwapTotals(vaults, totalSwapFee, totalSwapOutput);

        // [1] create deposit vault commitment, while doing so validate that the vaults hash to
        // their commitments
        bytes32 aggregateVaultCommitment = VaultLib.validateDepositVaultCommitments(vaults, vaultCommitments);

        // [2] create compressed leaves commitment
        bytes32 compressedLeavesCommitment = EfficientHashLib.hash(compressedBlockLeaves);

        // [3] craft public inputs and verify proof
        bytes memory publicInputs = abi.encode(
            Types.SwapProofPublicInputs({
                confirmationBlocks: confirmationBlocks,
                swapBitcoinBlockHash: swapBitcoinBlockHash,
                swapBitcoinTxid: swapBitcoinTxid,
                aggregateVaultCommitment: aggregateVaultCommitment,
                specifiedPayoutAddress: specifiedPayoutAddress,
                totalSwapFee: totalSwapFee,
                totalSwapOutput: totalSwapOutput,
                previousMmrRoot: priorMmrRoot,
                newMmrRoot: newMmrRoot,
                compressedLeavesCommitment: compressedLeavesCommitment
            })
        );

        VERIFIER.verifyProof(CIRCUIT_VERIFICATION_KEY, publicInputs, proof);
        _updateRoot(priorMmrRoot, newMmrRoot);

        if (!_proveBlockInclusionAtTip(tipBlockLeaf, tipBlockInclusionProof))
            revert Errors.InvalidTipBlockInclusionProof();

        // [4] calculate block delta
        uint64 attestedBitcoinBlockHeightDelta = tipBlockLeaf.height - oldestDepositorAttestedBitcoinBlockHeight;

        // [5] create the new swap
        swap = Types.ProposedSwap({
            swapIndex: swapIndex,
            aggregateVaultCommitment: aggregateVaultCommitment,
            swapBitcoinBlockHash: swapBitcoinBlockHash,
            confirmationBlocks: confirmationBlocks,
            liquidityUnlockTimestamp: uint64(
                block.timestamp + RiftUtils.calculateChallengePeriod(attestedBitcoinBlockHeightDelta)
            ),
            specifiedPayoutAddress: specifiedPayoutAddress,
            totalSwapFee: totalSwapFee,
            totalSwapOutput: totalSwapOutput,
            state: Types.SwapState.Proved
        });

        updatedSwapHash = VaultLib.hashSwap(swap);
    }

    /// @notice Submits a new swap proof and adds it to swapCommitments
    /// @param swapBitcoinTxid Txid of the Bitcoin transaction containing the swap
    /// @param swapBitcoinBlockHash Hash of the Bitcoin block containing the swap
    /// @param vaults Array of deposit vaults being used in the swap
    /// @param specifiedPayoutAddress Address to receive the swap proceeds
    /// @param priorMmrRoot Previous MMR root used to generate this swap proof
    /// @param newMmrRoot Updated MMR root at least incluing up to the confirmation block
    /// @param proof ZK proof validating the swap
    /// @param compressedBlockLeaves Compressed block data for MMR Data Availability
    function submitSwapProof(
        bytes32 swapBitcoinTxid,
        bytes32 swapBitcoinBlockHash,
        Types.DepositVault[] calldata vaults,
        address specifiedPayoutAddress,
        bytes32 priorMmrRoot,
        bytes32 newMmrRoot,
        uint8 confirmationBlocks,
        uint256 totalSwapFee,
        uint256 totalSwapOutput,
        bytes calldata proof,
        bytes calldata compressedBlockLeaves,
        Types.BlockLeaf calldata tipBlockLeaf,
        bytes32[] calldata tipBlockInclusionProof
    ) public {
        // [0] validate swap proof
        (Types.ProposedSwap memory swap, bytes32 updatedSwapHash) = _validateSwap(
            swapCommitments.length,
            swapBitcoinBlockHash,
            swapBitcoinTxid,
            confirmationBlocks,
            vaults,
            specifiedPayoutAddress,
            priorMmrRoot,
            newMmrRoot,
            totalSwapFee,
            totalSwapOutput,
            proof,
            compressedBlockLeaves,
            tipBlockLeaf,
            tipBlockInclusionProof
        );

        // [1] update swap commitments with updated swap hash
        swapCommitments.push(updatedSwapHash);
        emit Events.SwapUpdated(swap);
    }

    /// @notice Same as submitSwapProof but overwrites an existing completed swap commitment
    /// @param overwriteSwap Existing completed swap to overwrite
    /// @dev All other parameters are identical to submitSwapProof
    function submitSwapProofWithOverwrite(
        bytes32 swapBitcoinBlockHash,
        bytes32 swapBitcoinTxid,
        uint8 confirmationBlocks,
        Types.DepositVault[] calldata vaults,
        address specifiedPayoutAddress,
        bytes32 priorMmrRoot,
        bytes32 newMmrRoot,
        uint256 totalSwapFee,
        uint256 totalSwapOutput,
        bytes calldata proof,
        bytes calldata compressedBlockLeaves,
        Types.ProposedSwap calldata overwriteSwap,
        Types.BlockLeaf calldata tipBlockLeaf,
        bytes32[] calldata tipBlockInclusionProof
    ) public {
        // [0] validate overwrite swap exists and is completed
        VaultLib.validateSwapCommitment(overwriteSwap, swapCommitments);
        if (overwriteSwap.state != Types.SwapState.Completed) revert Errors.CannotOverwriteOnGoingSwap();

        // [1] validate swap proof
        (Types.ProposedSwap memory swap, bytes32 updatedSwapHash) = _validateSwap(
            overwriteSwap.swapIndex,
            swapBitcoinBlockHash,
            swapBitcoinTxid,
            confirmationBlocks,
            vaults,
            specifiedPayoutAddress,
            priorMmrRoot,
            newMmrRoot,
            totalSwapFee,
            totalSwapOutput,
            proof,
            compressedBlockLeaves,
            tipBlockLeaf,
            tipBlockInclusionProof
        );

        // [2] update swap commitments with updated swap hash
        swapCommitments[overwriteSwap.swapIndex] = updatedSwapHash;
        emit Events.SwapUpdated(swap);
    }

    function releaseLiquidity(
        Types.ProposedSwap calldata swap,
        uint256 swapBlockChainwork,
        uint64 swapBlockHeight,
        bytes32[] calldata bitcoinSwapBlockInclusionProof,
        bytes32[] calldata bitcoinConfirmationBlockInclusionProof,
        Types.BlockLeaf calldata bitcoinConfirmationBlockLeaf,
        Types.DepositVault[] calldata utilizedVaults
    ) public {
        // [0] validate swaps exists
        VaultLib.validateSwapCommitment(swap, swapCommitments);

        // [1] validate swap has been proved
        if (swap.state != Types.SwapState.Proved) {
            revert Errors.SwapNotProved();
        }

        // [2] ensure challenge period has passed since proof submission
        if (block.timestamp < swap.liquidityUnlockTimestamp) {
            revert Errors.StillInChallengePeriod();
        }

        Types.BlockLeaf memory swapBlockLeaf = Types.BlockLeaf({
            blockHash: swap.swapBitcoinBlockHash,
            height: swapBlockHeight,
            cumulativeChainwork: swapBlockChainwork
        });

        // [3] ensure swap block is part of longest chain
        if (!_proveBlockInclusion(swapBlockLeaf, bitcoinSwapBlockInclusionProof))
            revert Errors.InvalidSwapBlockInclusionProof();

        // [4] ensure the supposed confirmation block is part of the longest chain
        if (!_proveBlockInclusion(bitcoinConfirmationBlockLeaf, bitcoinConfirmationBlockInclusionProof))
            revert Errors.InvalidConfirmationBlockInclusionProof();

        // [5] ensure the confirmation block delta is what the maker expects
        if (bitcoinConfirmationBlockLeaf.height != swapBlockHeight + swap.confirmationBlocks - 1)
            revert Errors.InvalidConfirmationBlockDelta();

        // [6] ensure all utilized vaults hash to the aggregate vault commitment
        bytes32 aggregateVaultCommitmentHash = VaultLib.validateDepositVaultCommitments(
            utilizedVaults,
            vaultCommitments
        );
        // [7] the aggregate vault commitment must be the same as when it was originally created
        if (aggregateVaultCommitmentHash != swap.aggregateVaultCommitment) revert Errors.InvalidVaultCommitment();

        // [8] empty deposit amounts for all associated deposit vaults
        for (uint256 i = 0; i < utilizedVaults.length; i++) {
            Types.DepositVault memory updatedVault = utilizedVaults[i];
            updatedVault.depositAmount = 0;
            updatedVault.depositFee = 0;
<<<<<<< HEAD
            vaultCommitments[updatedVault.vaultIndex] = VaultLib.hashDepositVault(updatedVault);
=======
            vaultCommitments[updatedVault.vaultIndex] = CommitmentVerificationLib.hashDepositVault(updatedVault);
            emit Events.VaultUpdated(updatedVault);
>>>>>>> 3a1a092b
        }

        // [9] update completed swap hash
        Types.ProposedSwap memory updatedSwap = swap;
        updatedSwap.state = Types.SwapState.Completed;
        bytes32 updatedSwapHash = VaultLib.hashSwap(updatedSwap);
        swapCommitments[swap.swapIndex] = updatedSwapHash;

        // [10] add protocol fee to accumulated fee balance
        accumulatedFeeBalance += swap.totalSwapFee;

        // [11] emit swap updated
        emit Events.SwapUpdated(updatedSwap);

        // [12] release funds to buyers ETH payout address
        if (!DEPOSIT_TOKEN.transfer(swap.specifiedPayoutAddress, swap.totalSwapOutput)) revert Errors.TransferFailed();
    }

    //--------- READ FUNCTIONS ---------//

    function getVaultCommitmentsLength() public view returns (uint256) {
        return vaultCommitments.length;
    }

    function getSwapCommitmentsLength() public view returns (uint256) {
        return swapCommitments.length;
    }

    function getVaultCommitment(uint256 vaultIndex) public view returns (bytes32) {
        return vaultCommitments[vaultIndex];
    }

    function getSwapCommitment(uint256 swapIndex) public view returns (bytes32) {
        return swapCommitments[swapIndex];
    }
}<|MERGE_RESOLUTION|>--- conflicted
+++ resolved
@@ -157,15 +157,11 @@
         // [2] ensure scriptPubKey is valid
         if (!VaultLib.validateP2WPKHScriptPubKey(btcPayoutScriptPubKey)) revert Errors.InvalidScriptPubKey();
 
-<<<<<<< HEAD
-        uint256 depositFee = RiftUtils.calculateFeeFromInitialDeposit(initialDepositAmount);
-
         // [3] ensure tip block is part of the longest chain
         if (!_proveBlockInclusionAtTip(tipBlockLeaf, tipBlockInclusionProof))
             revert Errors.InvalidTipBlockInclusionProof();
-=======
-        uint256 depositFee = MarketLib.calculateFeeFromInitialDeposit(depositAmountInSmallestTokenUnit);
->>>>>>> 3a1a092b
+
+        uint256 depositFee = RiftUtils.calculateFeeFromInitialDeposit(depositAmountInSmallestTokenUnit);
 
         Types.DepositVault memory vault = Types.DepositVault({
             vaultIndex: depositVaultIndex,
@@ -450,12 +446,8 @@
             Types.DepositVault memory updatedVault = utilizedVaults[i];
             updatedVault.depositAmount = 0;
             updatedVault.depositFee = 0;
-<<<<<<< HEAD
             vaultCommitments[updatedVault.vaultIndex] = VaultLib.hashDepositVault(updatedVault);
-=======
-            vaultCommitments[updatedVault.vaultIndex] = CommitmentVerificationLib.hashDepositVault(updatedVault);
             emit Events.VaultUpdated(updatedVault);
->>>>>>> 3a1a092b
         }
 
         // [9] update completed swap hash
