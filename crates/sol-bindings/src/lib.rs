// this is private to avoid exposing unwanted types to the crate root
mod internal_solidity_types {

    #![allow(missing_docs)]

    use alloy_sol_types::sol;
    sol!(
        #[allow(missing_docs)]
        #[sol(rpc)]
        #[derive(Debug, PartialEq, Eq, Hash, serde::Serialize, serde::Deserialize, Default)]
        BTCDutchAuctionHouse,
        "../../contracts/artifacts/BTCDutchAuctionHouse.json"
    );

    sol!(
        #[allow(missing_docs)]
        #[sol(rpc)]
        #[derive(Debug, PartialEq, Eq, Hash, serde::Serialize, serde::Deserialize, Default)]
        RiftExchangeHarness,
        "../../contracts/artifacts/RiftExchangeHarness.json"
    );

    sol!(
<<<<<<< HEAD
        #[allow(missing_docs)]
        #[sol(rpc)]
        #[derive(Debug, PartialEq, Eq, Hash, serde::Serialize, serde::Deserialize, Default)]
        MappingWhitelist,
        "../../contracts/artifacts/MappingWhitelist.json"
    );

    sol!(
        #[allow(missing_docs)]
        #[sol(rpc)]
        #[derive(Debug, PartialEq, Eq, Hash, serde::Serialize, serde::Deserialize, Default)]
        BitcoinLightClient,
        "../../contracts/artifacts/BitcoinLightClient.json"
    );

    sol!(
        #[allow(missing_docs)]
        #[sol(rpc)]
        #[derive(Debug, PartialEq, Eq, Hash, serde::Serialize, serde::Deserialize, Default)]
        RiftExchange,
        "../../contracts/artifacts/RiftExchange.json"
    );

    sol! {
=======
>>>>>>> 3a5f844a
        #[allow(missing_docs)]
        #[sol(rpc)]
        #[derive(Debug, PartialEq, Eq, Hash, serde::Serialize, serde::Deserialize, Default)]
        MappingWhitelist,
        "../../contracts/artifacts/MappingWhitelist.json"
    );

    sol!(
        #[allow(missing_docs)]
        #[sol(rpc)]
        #[derive(Debug, PartialEq, Eq, Hash, serde::Serialize, serde::Deserialize, Default)]
        BitcoinLightClient,
        "../../contracts/artifacts/BitcoinLightClient.json"
    );

    sol!(
        #[allow(missing_docs)]
        #[sol(rpc)]
        #[derive(Debug, PartialEq, Eq, Hash, serde::Serialize, serde::Deserialize, Default)]
        RiftExchange,
        "../../contracts/artifacts/RiftExchange.json"
    );

    /// the following types are not used as public arguments in the RiftExchange contract,
    /// but can be useful for testing
    pub mod nonpublic_types {
        #![allow(missing_docs)]

        use super::*;
        sol!(
            #[derive(
                Debug, PartialEq, Eq, Hash, serde::Serialize, serde::Deserialize, Default,
            )]
            HelperTypes,
            "../../contracts/artifacts/HelperTypes.json"
        );
    }
}

// Re-export the nonpublic types under a specific module
pub mod nonpublic {
    use super::internal_solidity_types;

    pub use internal_solidity_types::nonpublic_types::HelperTypes::{
        BlockLeaf, DeploymentParams, MMRProof, ReleaseMMRProof,
    };
}

/// Provides the core `RiftExchangeHarness` ABI (types, functions, events).
/// This harness contains the interface used by the circuits + hypernode, independent of deployment details.
pub use internal_solidity_types::RiftExchangeHarness::*;

pub use internal_solidity_types::BTCDutchAuctionHouse::{
    self, AuctionUpdated, BTCDutchAuctionHouseInstance, DutchAuction, DutchAuctionParams,
};

pub use internal_solidity_types::MappingWhitelist::{self, MappingWhitelistInstance};

pub use internal_solidity_types::BitcoinLightClient::BitcoinLightClientInstance;

pub use internal_solidity_types::RiftExchange::RiftExchangeInstance;<|MERGE_RESOLUTION|>--- conflicted
+++ resolved
@@ -21,33 +21,6 @@
     );
 
     sol!(
-<<<<<<< HEAD
-        #[allow(missing_docs)]
-        #[sol(rpc)]
-        #[derive(Debug, PartialEq, Eq, Hash, serde::Serialize, serde::Deserialize, Default)]
-        MappingWhitelist,
-        "../../contracts/artifacts/MappingWhitelist.json"
-    );
-
-    sol!(
-        #[allow(missing_docs)]
-        #[sol(rpc)]
-        #[derive(Debug, PartialEq, Eq, Hash, serde::Serialize, serde::Deserialize, Default)]
-        BitcoinLightClient,
-        "../../contracts/artifacts/BitcoinLightClient.json"
-    );
-
-    sol!(
-        #[allow(missing_docs)]
-        #[sol(rpc)]
-        #[derive(Debug, PartialEq, Eq, Hash, serde::Serialize, serde::Deserialize, Default)]
-        RiftExchange,
-        "../../contracts/artifacts/RiftExchange.json"
-    );
-
-    sol! {
-=======
->>>>>>> 3a5f844a
         #[allow(missing_docs)]
         #[sol(rpc)]
         #[derive(Debug, PartialEq, Eq, Hash, serde::Serialize, serde::Deserialize, Default)]
