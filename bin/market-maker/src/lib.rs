--- conflicted
+++ resolved
@@ -1,9 +1,6 @@
 pub mod auction_claimer;
-<<<<<<< HEAD
 pub mod db;
 pub mod order_filler;
-=======
->>>>>>> 3a5f844a
 
 use std::{sync::Arc, time::Duration};
 
@@ -11,26 +8,18 @@
 use alloy::providers::Provider;
 use auction_claimer::AuctionClaimer;
 use bitcoin::Network;
-<<<<<<< HEAD
 use bitcoin_data_engine::BitcoinDataEngine;
-=======
->>>>>>> 3a5f844a
 use bitcoin_light_client_core::hasher::Keccak256Hasher;
 use bitcoincore_rpc_async::Auth;
 use checkpoint_downloader::decompress_checkpoint_file;
 use clap::Parser;
 use data_engine::engine::ContractDataEngine;
-<<<<<<< HEAD
 use esplora_client::AsyncClient as EsploraClient;
 use eyre::Result;
 use log::error;
 use order_filler::{OrderFiller, OrderFillerConfig};
 use rift_sdk::btc_txn_broadcaster::BitcoinTransactionBroadcasterTrait;
 use rift_sdk::btc_txn_broadcaster::SimpleBitcoinTransactionBroadcaster;
-=======
-use eyre::Result;
-use log::error;
->>>>>>> 3a5f844a
 use rift_sdk::fee_provider::EthFeeOracle;
 use rift_sdk::{
     bitcoin_utils::AsyncBitcoinClient,
@@ -44,10 +33,7 @@
 };
 use std::str::FromStr;
 use tokio::task::JoinSet;
-<<<<<<< HEAD
 use tokio_rusqlite::Connection;
-=======
->>>>>>> 3a5f844a
 use tracing::info;
 
 #[derive(Parser, Debug, Clone)]
@@ -105,15 +91,7 @@
     #[arg(long, env)]
     pub btc_tx_size_vbytes: Option<u64>,
 
-<<<<<<< HEAD
-    /// Mempool.space API URL for fetching BTC fee rates (e.g., https://mempool.space/api)
-    #[arg(long, env, default_value = "https://mempool.space/api")]
-    pub mempool_api_url: String,
-
-    /// Esplora API URL for Bitcoin blockchain data
-=======
     /// Esplora (blockstream/electrs) API URL for fetching BTC fee rates
->>>>>>> 3a5f844a
     #[arg(long, env)]
     pub esplora_api_url: String,
 
@@ -135,16 +113,11 @@
 
     /// Log chunk size
     #[arg(long, env, default_value = "10000")]
-<<<<<<< HEAD
-    pub log_chunk_size: u64,
-=======
     pub evm_log_chunk_size: u64,
->>>>>>> 3a5f844a
 
     /// Chunk download size, number of bitcoin rpc requests to execute in a single batch
     #[arg(long, env, default_value = "100")]
     pub btc_batch_rpc_size: usize,
-<<<<<<< HEAD
 
     /// Chain ID for the EVM network
     #[arg(long, env, default_value = "1")]
@@ -165,8 +138,6 @@
     /// OrderFiller: Timeout in seconds for waiting for confirmations
     #[arg(long, env, default_value = "86400")]
     pub order_confirmation_timeout: u64,
-=======
->>>>>>> 3a5f844a
 }
 
 fn parse_network(s: &str) -> Result<Network, String> {
@@ -197,8 +168,6 @@
             .await?,
         );
 
-        let chain_id = wallet_provider.get_chain_id().await?;
-
         let btc_wallet = P2WPKHBitcoinWallet::from_mnemonic(
             &self.btc_mnemonic,
             self.btc_mnemonic_passphrase.as_deref(),
@@ -206,28 +175,16 @@
             self.btc_mnemonic_derivation_path.as_deref(),
         )?;
 
-<<<<<<< HEAD
-        let btc_fee_oracle = Arc::new(BtcFeeOracle::new(self.mempool_api_url.clone()));
-=======
         let btc_fee_oracle = Arc::new(BtcFeeOracle::new(self.esplora_api_url.clone()));
->>>>>>> 3a5f844a
         btc_fee_oracle.clone().spawn_updater_in_set(&mut join_set);
 
         let evm_rpc = wallet_provider.clone().erased();
 
-<<<<<<< HEAD
-        let eth_fee_oracle = Arc::new(EthFeeOracle::new(self.chain_id));
+        let eth_fee_oracle = Arc::new(EthFeeOracle::new(evm_rpc.clone(), self.chain_id));
         eth_fee_oracle.clone().spawn_updater_in_set(&mut join_set);
         info!(
             "ETH Fee Provider (EthFeeOracle) initialized and updater spawned for chain_id: {}",
             self.chain_id
-=======
-        let eth_fee_oracle = Arc::new(EthFeeOracle::new(evm_rpc.clone(), chain_id));
-        eth_fee_oracle.clone().spawn_updater_in_set(&mut join_set);
-        info!(
-            "ETH Fee Provider (EthFeeOracle) initialized and updater spawned for chain_id: {}",
-            chain_id
->>>>>>> 3a5f844a
         );
 
         let evm_tx_broadcaster = Arc::new(TransactionBroadcaster::new(
@@ -244,10 +201,6 @@
             "Loaded bitcoin blocks from checkpoint file"
         );
 
-<<<<<<< HEAD
-        /// TODO: Build the market maker logic, spawn the various actors
-=======
->>>>>>> 3a5f844a
         // Initialize the auction claimer configuration
         let auction_claimer_config = auction_claimer::AuctionClaimerConfig {
             auction_house_address: Address::from_str(&self.auction_house_address)
@@ -270,11 +223,7 @@
                 evm_rpc.clone(),
                 rift_exchange_address,
                 self.deploy_block_number,
-<<<<<<< HEAD
-                self.log_chunk_size,
-=======
                 self.evm_log_chunk_size,
->>>>>>> 3a5f844a
                 checkpoint_leaves,
                 &mut join_set,
             )
@@ -291,7 +240,6 @@
             Arc::new(engine)
         };
 
-<<<<<<< HEAD
         let bitcoin_rpc = Arc::new(
             AsyncBitcoinClient::new(
                 self.btc_rpc.clone(),
@@ -365,21 +313,15 @@
         .await?;
         info!("OrderFiller started successfully");
 
-=======
->>>>>>> 3a5f844a
         AuctionClaimer::run(
             evm_rpc.clone(),
             auction_claimer_config,
             contract_data_engine.clone(),
             evm_tx_broadcaster.clone(),
             &mut join_set,
-<<<<<<< HEAD
         )
         .await?;
         info!("AuctionClaimer started successfully");
-=======
-        )?;
->>>>>>> 3a5f844a
 
         handle_background_thread_result(join_set.join_next().await)
     }
